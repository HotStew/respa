--- conflicted
+++ resolved
@@ -1308,14 +1308,9 @@
 msgid "Login failed"
 msgstr "Inloggningen misslyckades"
 
-<<<<<<< HEAD
 msgid "Log in with Tampere account"
 msgstr "Logga in med Tampere konto"
 
-#, fuzzy
-#| msgid "username"
-=======
->>>>>>> ff2be267
 msgid "Username"
 msgstr "Användarnamn"
 
