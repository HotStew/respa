--- conflicted
+++ resolved
@@ -20,7 +20,6 @@
 daemonize==2.5.0          # via -r requirements.in
 database-sanitizer==0.4.0  # via -r requirements.in, django-sanitized-dump
 defusedxml==0.5.0         # via python3-openid
-<<<<<<< HEAD
 delorean==1.0.0           # via -r requirements.in
 django-admin-json-editor==0.1.5  # via -r requirements.in
 django-allauth==0.41.0    # via -r requirements.in
@@ -47,30 +46,7 @@
 django==2.2.11            # via -r requirements.in, django-admin-json-editor, django-allauth, django-anymail, django-filter, django-helusers, django-jinja, django-mptt, django-munigeo, django-reversion, drf-oidc-auth, easy-thumbnails
 djangorestframework-jwt==1.11.0  # via -r requirements.in
 djangorestframework==3.9.1  # via -r requirements.in, django-parler-rest, drf-oidc-auth
-=======
-delorean==0.6.0
-django-allauth==0.34.0
-django-anymail==1.2
-django-appconf==1.0.1     # via django-image-cropping
-django-cors-headers==2.1.0
-django-environ==0.4.4
-django-filter==1.1.0
-django-grappelli==2.10.1
-django-guardian==1.4.9
-django-helusers==0.4.2
-django-hstore==1.4.2
-django-image-cropping==1.1.0
-django-jinja==2.4.1
-django-modeltranslation==0.12.1
-django-mptt==0.8.7        # via django-munigeo
-django-munigeo==0.2.0
-django-parler==1.8.1
-django-reversion==2.0.11
 django-storages[google]==1.9.1
-django==1.11.10
-djangorestframework-jwt==1.11.0
-djangorestframework==3.7.3
->>>>>>> 835527c2
 drf-oidc-auth==0.9        # via django-helusers
 easy-thumbnails==2.5      # via -r requirements.in
 ecdsa==0.15               # via python-jose
@@ -80,7 +56,6 @@
 freezegun==0.3.11         # via -r requirements.in
 future==0.17.1            # via pyjwkest
 humanize==0.5.1           # via delorean
-<<<<<<< HEAD
 icalendar==4.0.3          # via -r requirements.in
 idna==2.8                 # via requests
 iso8601==0.1.12           # via -r requirements.in
@@ -89,14 +64,6 @@
 jsonschema==2.6.0         # via -r requirements.in
 lxml==4.3.0               # via -r requirements.in, python-docx
 markupsafe==1.1.0         # via jinja2
-=======
-icalendar==4.0.0
-idna==2.6                 # via cryptography, requests
-iso8601==0.1.12
-jinja2==2.10
-lxml==4.1.1
-markupsafe==1.1.1         # via jinja2
->>>>>>> 835527c2
 mccabe==0.6.1             # via flake8
 more-itertools==5.0.0     # via pytest
 ntlm-auth==1.2.0          # via requests-ntlm
@@ -132,14 +99,8 @@
 sqlparse==0.3.0           # via django
 text-unidecode==1.2       # via faker
 tzlocal==1.5.1            # via delorean
-<<<<<<< HEAD
 urllib3==1.25.8           # via requests, sentry-sdk
 xlsxwriter==1.1.2         # via -r requirements.in
-
+uwsgi==2.0.19.1
 # The following packages are considered to be unsafe in a requirements file:
-# setuptools
-=======
-urllib3==1.22             # via requests, sentry-sdk
-uwsgi==2.0.19.1
-xlsxwriter==1.0.2
->>>>>>> 835527c2
+# setuptools