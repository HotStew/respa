{% extends "respa_admin/_base.html" %}
{% load i18n %}

{% block page_title %}{% trans "Log in" %}{% endblock page_title %}

{% block body_content %}
<main>
    <section class="hero-section bg-light {{ KORO_STYLE }}">
        <div class="container">
            <h1 class="h2">Respa Admin</h1>

            {% if not_allowed_user %}
            <p class="panel panel-default noti error">
                {% trans "You are not allowed to use Respa Admin." %}
            </p>
            <p class="panel-default">
                {% blocktrans %}
                Sorry, but "{{ user }}" is not allowed to use Respa Admin.
                Please log in with a different account.
                {% endblocktrans %}
            </p>
            {% endif %}

            {% if login_failed %}
            <p class="panel panel-default noti error">
                {% trans "Login failed" %}
            </p>
            {% endif %}

            <h2 class="h3">{% trans "Log in" %}</h2>

            {% if tunnistamo_login_url %}
            <hr>
            <a
                href="{{ tunnistamo_login_url }}"
                class="btn btn-primary"
                type="button"
            >
<<<<<<< HEAD
                {% trans "Log in with Tampere account" %}
=======
                {% trans "Log in" %}
>>>>>>> ff2be267
            </a>
            {% endif %}

            {% if show_login_form %}
            <hr>
            <form method="post">
                {% csrf_token %}
                <div class="form-group">
                    <label for="username">
                        {% trans "Username" %}
                    </label>
                    <input
                        type="text"
                        id="username" name="username"
                        class="form-control"
                    >
                </div>
                <div class="form-group">
                    <label for="password">
                        {% trans "Password" %}
                    </label>
                    <input
                        type="password"
                        id="password" name="password"
                        class="form-control"
                    >
                </div>
                <button type="submit" class="btn btn-primary">
                    {% trans "Log in with Django account" %}
                </button>
            </form>
            {% endif %}

            <hr>
        </div>
    </section>
</main>
{% endblock %}<|MERGE_RESOLUTION|>--- conflicted
+++ resolved
@@ -36,11 +36,7 @@
                 class="btn btn-primary"
                 type="button"
             >
-<<<<<<< HEAD
                 {% trans "Log in with Tampere account" %}
-=======
-                {% trans "Log in" %}
->>>>>>> ff2be267
             </a>
             {% endif %}
 
