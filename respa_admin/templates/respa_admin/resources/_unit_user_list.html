--- conflicted
+++ resolved
@@ -66,7 +66,6 @@
                             </div>
                         </div>
                     </div>
-<<<<<<< HEAD
                     {% if unit_user != request.user %}
                     <div class="col-md-3">
                         <div class="icon-text-container">
@@ -86,8 +85,6 @@
                         </div>
                     </div>
                     {% endif %}
-=======
->>>>>>> c62a32b7
                 </div>
 
                 {% endwith %}
