--- conflicted
+++ resolved
@@ -2,12 +2,8 @@
 from django.conf.urls import include
 from django.conf import settings
 from django.conf.urls.static import static
-<<<<<<< HEAD
 from helusers.admin_site import admin
-=======
 from django.http.response import HttpResponse
-from helusers import admin
->>>>>>> 835527c2
 from django.views.generic.base import RedirectView
 
 from resources.api import RespaAPIRouter
@@ -27,7 +23,6 @@
 router = RespaAPIRouter()
 
 urlpatterns = [
-<<<<<<< HEAD
     path('admin/', admin.site.urls),
     path('ra/', include('respa_admin.urls', namespace='respa_admin')),
     path('i18n/', include('django.conf.urls.i18n')),
@@ -37,14 +32,6 @@
     path('v1/', include(router.urls)),
     re_path(r'v1/reservation/ical/(?P<ical_token>[-\w\d]+).ics$', ICalFeedView.as_view(), name='ical-feed'),
     path('', RedirectView.as_view(url='v1/')),
-=======
-    url(r'^admin/', include(admin.site.urls)),
-    url(r'^accounts/', include('allauth.urls')),
-    url(r'^grappelli/', include('grappelli.urls')),
-    url(r'^resource_image/(?P<pk>\d+)$', ResourceImageView.as_view(), name='resource-image-view'),
-    url(r'^v1/', include(router.urls)),
-    url(r'^v1/reservation/ical/(?P<ical_token>[-\w\d]+).ics$', ICalFeedView.as_view(), name='ical-feed'),
-    url(r'^$', RedirectView.as_view(url='v1/')),
     url(
         r'^healthz',
         lambda r: HttpResponse()
@@ -53,7 +40,6 @@
         r'^readiness',
         lambda r: HttpResponse()
     ),
->>>>>>> 835527c2
 ]
 
 if 'reports' in settings.INSTALLED_APPS:
