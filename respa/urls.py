--- conflicted
+++ resolved
@@ -2,11 +2,7 @@
 from django.conf.urls import include
 from django.conf import settings
 from django.conf.urls.static import static
-<<<<<<< HEAD
 from tamusers import admin
-=======
-from helusers.admin_site import admin
->>>>>>> ff2be267
 from django.views.generic.base import RedirectView
 
 from resources.api import RespaAPIRouter
