--- conflicted
+++ resolved
@@ -247,15 +247,9 @@
 }
 
 JWT_AUTH = {
-<<<<<<< HEAD
     'JWT_PAYLOAD_GET_USER_ID_HANDLER': 'tamusers.jwt.get_user_id_from_payload_handler',
-    'JWT_AUDIENCE': env.str('JWT_AUDIENCE'),
-    'JWT_SECRET_KEY': env.str('JWT_SECRET_KEY')
-=======
-    'JWT_PAYLOAD_GET_USER_ID_HANDLER': 'helusers.jwt.get_user_id_from_payload_handler',
     'JWT_AUDIENCE': env('TOKEN_AUTH_ACCEPTED_AUDIENCE'),
-    'JWT_SECRET_KEY': env('TOKEN_AUTH_SHARED_SECRET')
->>>>>>> c811ff99
+    'JWT_SECRET_KEY': env('TOKEN_AUTH_SHARED_SECRET'),
 }
 
 
