"""
Django settings for respa project.
"""

import os
import subprocess
import environ
import sentry_sdk
from sentry_sdk.integrations.django import DjangoIntegration
from django.utils.translation import ugettext_lazy as _
from django.core.exceptions import ImproperlyConfigured

root = environ.Path(__file__) - 2  # two folders back
# Build paths inside the project like this: os.path.join(BASE_DIR, ...)
BASE_DIR = root()

# Location of the fallback version file, used when no repository is available.
# This is hardcoded as reading it from configuration does not really make
# sense. It is supposed to be a fallback after all.
VERSION_FILE = os.path.join(BASE_DIR, '../service_state/deployed_version')

def get_git_revision_hash():
    """
    We need a way to retrieve git revision hash for sentry reports
    """
    try:
        # We are not interested in gits complaints, stderr -> null
        git_hash = subprocess.check_output(['git', 'describe', '--tags', '--long', '--always'], stderr=subprocess.DEVNULL, encoding='utf8')
    # First is "git not found", second is most likely "no repository"
    except (FileNotFoundError, subprocess.CalledProcessError):
        try:
            # fall back to hardcoded file location
            with open(VERSION_FILE) as f:
                git_hash = f.readline()
        except FileNotFoundError:
            git_hash = "revision_not_available"

    return git_hash.rstrip()


env = environ.Env(
    DEBUG=(bool, False),
    SECRET_KEY=(str, ''),
    ALLOWED_HOSTS=(list, []),
    ADMINS=(list, []),
    DATABASE_URL=(str, 'postgis:///respa'),
    SECURE_PROXY_SSL_HEADER=(tuple, None),
    TOKEN_AUTH_ACCEPTED_AUDIENCE=(str, ''),
    TOKEN_AUTH_SHARED_SECRET=(str, ''),
    MEDIA_ROOT=(environ.Path(), root('media')),
    STATIC_ROOT=(environ.Path(), root('static')),
    MEDIA_URL=(str, '/media/'),
    STATIC_URL=(str, '/static/'),
    SENTRY_DSN=(str, ''),
    SENTRY_ENVIRONMENT=(str, ''),
    COOKIE_PREFIX=(str, 'respa'),
    INTERNAL_IPS=(list, []),
    MAIL_ENABLED=(bool, False),
    MAIL_DEFAULT_FROM=(str, ''),
    MAIL_MAILGUN_KEY=(str, ''),
    MAIL_MAILGUN_DOMAIN=(str, ''),
    MAIL_MAILGUN_API=(str, ''),
    RESPA_IMAGE_BASE_URL=(str, ''),
    ACCESSIBILITY_API_BASE_URL=(str, ''),
    ACCESSIBILITY_API_SYSTEM_ID=(str, ''),
    ACCESSIBILITY_API_SECRET=(str, ''),
    RESPA_ADMIN_INSTRUCTIONS_URL=(str, ''),
    RESPA_ADMIN_SUPPORT_EMAIL=(str, ''),
    RESPA_ADMIN_VIEW_RESOURCE_URL=(str, ''),
    RESPA_ADMIN_VIEW_UNIT_URL=(str, ''),
    RESPA_ADMIN_LOGO=(str, ''),
    RESPA_ADMIN_KORO_STYLE=(str, ''),
    RESPA_PAYMENTS_ENABLED=(bool, False),
    RESPA_PAYMENTS_PROVIDER_CLASS=(str, ''),
    RESPA_PAYMENTS_PAYMENT_WAITING_TIME=(int, 15),
)
environ.Env.read_env()

# used for generating links to images, when no request context is available
# reservation confirmation emails use this
RESPA_IMAGE_BASE_URL = env('RESPA_IMAGE_BASE_URL')

DEBUG_TOOLBAR_CONFIG = {
    'RESULTS_CACHE_SIZE': 100,
}
DEBUG = env('DEBUG')
ALLOWED_HOSTS = env('ALLOWED_HOSTS')
ADMINS = env('ADMINS')
INTERNAL_IPS = env.list('INTERNAL_IPS',
                        default=(['127.0.0.1'] if DEBUG else []))
DATABASES = {
    'default': env.db()
}
DATABASES['default']['ATOMIC_REQUESTS'] = True

SECURE_PROXY_SSL_HEADER = env('SECURE_PROXY_SSL_HEADER')

SITE_ID = 1

# Application definition
INSTALLED_APPS = [
<<<<<<< HEAD
    'tamusers',
=======
    'helusers',
    'resources',
>>>>>>> ff2be267
    'modeltranslation',
    'grappelli',
    'helusers.apps.HelusersAdminConfig',
    'parler',
    'django.forms',
    'django.contrib.sites',
    'django.contrib.auth',
    'django.contrib.contenttypes',
    'django.contrib.sessions',
    'django.contrib.messages',
    'django.contrib.staticfiles',
    'django.contrib.gis',
    'django.contrib.postgres',
    'rest_framework',
    'rest_framework_jwt',
    'rest_framework.authtoken',
    'django_filters',
    'corsheaders',
    'easy_thumbnails',
    'image_cropping',
    'guardian',
    'django_jinja',
    'anymail',
    'reversion',
    'django_admin_json_editor',

    'allauth',
    'allauth.account',
    'allauth.socialaccount',
    'tamusers.providers.tampere',

    'munigeo',

    'reports',
    'users',
    'caterings',
    'comments',
    'notifications.apps.NotificationsConfig',
    'kulkunen',
    'payments',

    'respa_exchange',
    'respa_admin',

    'sanitized_dump',
]

if env('SENTRY_DSN'):
    sentry_sdk.init(
        dsn=env('SENTRY_DSN'),
        environment=env('SENTRY_ENVIRONMENT'),
        release=get_git_revision_hash(),
        integrations=[DjangoIntegration()]
    )

MIDDLEWARE = [
    'django.middleware.security.SecurityMiddleware',
    'django.contrib.sessions.middleware.SessionMiddleware',
    'django.middleware.locale.LocaleMiddleware',
    'django.middleware.common.CommonMiddleware',
    'django.middleware.csrf.CsrfViewMiddleware',
    'corsheaders.middleware.CorsMiddleware',
    'django.contrib.auth.middleware.AuthenticationMiddleware',
    'django.contrib.messages.middleware.MessageMiddleware',
    'django.middleware.clickjacking.XFrameOptionsMiddleware',
]

ROOT_URLCONF = 'respa.urls'
from django_jinja.builtins import DEFAULT_EXTENSIONS  # noqa

TEMPLATES = [
    {
        'BACKEND': 'django_jinja.backend.Jinja2',
        'APP_DIRS': True,
        'OPTIONS': {
            'extensions': DEFAULT_EXTENSIONS + ["jinja2.ext.i18n"],
            'translation_engine': 'django.utils.translation',
            "match_extension": ".jinja",
            "filters": {
                "django_wordwrap": "django.template.defaultfilters.wordwrap"
            },
        },
    },
    {
        'BACKEND': 'django.template.backends.django.DjangoTemplates',
        'DIRS': [],
        'APP_DIRS': True,
        'OPTIONS': {
            'context_processors': [
                'django.template.context_processors.debug',
                'django.template.context_processors.request',
                'django.contrib.auth.context_processors.auth',
                'django.contrib.messages.context_processors.messages',
            ],
        },
    },
]

WSGI_APPLICATION = 'respa.wsgi.application'

TEST_RUNNER = 'respa.test_runner.PyTestShimRunner'
TEST_PERFORMANCE = False

# Internationalization
# https://docs.djangoproject.com/en/1.8/topics/i18n/

LANGUAGE_CODE = 'fi'
LANGUAGES = (
    ('fi', _('Finnish')),
    ('en', _('English')),
    ('sv', _('Swedish'))
)

TIME_ZONE = 'Europe/Helsinki'

USE_I18N = True

USE_L10N = True

USE_TZ = True

LOCALE_PATHS = (
    os.path.join(BASE_DIR, 'locale'),
)

MODELTRANSLATION_FALLBACK_LANGUAGES = ('fi', 'en', 'sv')
MODELTRANSLATION_PREPOPULATE_LANGUAGE = 'fi'
PARLER_LANGUAGES = {
    SITE_ID: (
        {'code': 'fi'},
        {'code': 'en'},
        {'code': 'sv'},
    ),
}

# Static files (CSS, JavaScript, Images)
# https://docs.djangoproject.com/en/1.8/howto/static-files/

STATIC_URL = env('STATIC_URL')
MEDIA_URL = env('MEDIA_URL')
STATIC_ROOT = env('STATIC_ROOT')
MEDIA_ROOT = env('MEDIA_ROOT')

DEFAULT_SRID = 4326

CORS_ORIGIN_ALLOW_ALL = True

#
# Authentication
#
AUTH_USER_MODEL = 'users.User'
AUTHENTICATION_BACKENDS = (
    'django.contrib.auth.backends.ModelBackend',
    'allauth.account.auth_backends.AuthenticationBackend',
    'guardian.backends.ObjectPermissionBackend',
)

SOCIALACCOUNT_PROVIDERS = {
    'tampere': {
        'VERIFIED_EMAIL': True
    }
}
LOGIN_REDIRECT_URL = '/'
ACCOUNT_LOGOUT_ON_GET = True
SOCIALACCOUNT_ADAPTER = 'tamusers.adapter.SocialAccountAdapter'


# REST Framework
# http://www.django-rest-framework.org

REST_FRAMEWORK = {
    'DEFAULT_PERMISSION_CLASSES': [
        'rest_framework.permissions.IsAuthenticatedOrReadOnly',
    ],
    'DEFAULT_AUTHENTICATION_CLASSES': [
        'tamusers.jwt.JWTAuthentication',
    ] + ([
        "rest_framework.authentication.SessionAuthentication",
        "rest_framework.authentication.BasicAuthentication",
    ] if DEBUG else []),
    'DEFAULT_PAGINATION_CLASS': 'resources.pagination.DefaultPagination',
    'TEST_REQUEST_DEFAULT_FORMAT': 'json',
    'DEFAULT_RENDERER_CLASSES': (
        'rest_framework.renderers.JSONRenderer',
        'respa.renderers.ResourcesBrowsableAPIRenderer',
    )
}

JWT_AUTH = {
    'JWT_PAYLOAD_GET_USER_ID_HANDLER': 'tamusers.jwt.get_user_id_from_payload_handler',
    'JWT_AUDIENCE': env('TOKEN_AUTH_ACCEPTED_AUDIENCE'),
    'JWT_SECRET_KEY': env('TOKEN_AUTH_SHARED_SECRET'),
}


CSRF_COOKIE_NAME = '%s-csrftoken' % env.str('COOKIE_PREFIX')
SESSION_COOKIE_NAME = '%s-sessionid' % env.str('COOKIE_PREFIX')


from easy_thumbnails.conf import Settings as thumbnail_settings  # noqa
THUMBNAIL_PROCESSORS = (
    'image_cropping.thumbnail_processors.crop_corners',
) + thumbnail_settings.THUMBNAIL_PROCESSORS


RESPA_MAILS_ENABLED = env('MAIL_ENABLED')
RESPA_MAILS_FROM_ADDRESS = env('MAIL_DEFAULT_FROM')
RESPA_CATERINGS_ENABLED = False
RESPA_COMMENTS_ENABLED = False
RESPA_DOCX_TEMPLATE = os.path.join(BASE_DIR, 'reports', 'data', 'default.docx')

RESPA_ACCESSIBILITY_API_BASE_URL = env('ACCESSIBILITY_API_BASE_URL')
RESPA_ACCESSIBILITY_API_SYSTEM_ID = env('ACCESSIBILITY_API_SYSTEM_ID')
# system id of the servicepoints (units) in accessibility API
RESPA_ACCESSIBILITY_API_UNIT_SYSTEM_ID = 'dd1f3b3d-6bd5-4493-a674-0b59bc12d673'

RESPA_ADMIN_ACCESSIBILITY_API_BASE_URL = env('ACCESSIBILITY_API_BASE_URL')
RESPA_ADMIN_ACCESSIBILITY_API_SYSTEM_ID = env('ACCESSIBILITY_API_SYSTEM_ID')
RESPA_ADMIN_ACCESSIBILITY_API_SECRET = env('ACCESSIBILITY_API_SECRET')
# list of ResourceType ids for which accessibility data input link is shown for
RESPA_ADMIN_ACCESSIBILITY_VISIBILITY = [
    'art_studio',  # Ateljee
    'av5k4tflpjvq',  # Ryhmätila
    'av5k4tlzquea',  # Neuvotteluhuone
    'av5k7g3nc47q',  # Oppimistila
    'avh553uaks6a',  # Soittohuone
    'band_practice_space',  # Bändikämppä
    'club_room',  # Kerhohuone
    'event_space',  # Tapahtumatila
    'game_space',  # Pelitila
    'hall',  # Sali
    'meeting_room',  # Kokoustila
    'multipurpose_room',  # Monitoimihuone"
    'studio',  # Studio
    'workspace',  # Työtila
]

RESPA_ADMIN_LOGO = env('RESPA_ADMIN_LOGO')
RESPA_ADMIN_KORO_STYLE = env('RESPA_ADMIN_KORO_STYLE')
RESPA_ADMIN_VIEW_RESOURCE_URL = env('RESPA_ADMIN_VIEW_RESOURCE_URL')
RESPA_ADMIN_VIEW_UNIT_URL = env('RESPA_ADMIN_VIEW_UNIT_URL')
RESPA_ADMIN_INSTRUCTIONS_URL = env('RESPA_ADMIN_INSTRUCTIONS_URL')
RESPA_ADMIN_SUPPORT_EMAIL = env('RESPA_ADMIN_SUPPORT_EMAIL')

if env('MAIL_MAILGUN_KEY'):
    ANYMAIL = {
        'MAILGUN_API_KEY': env('MAIL_MAILGUN_KEY'),
        'MAILGUN_SENDER_DOMAIN': env('MAIL_MAILGUN_DOMAIN'),
        'MAILGUN_API_URL': env('MAIL_MAILGUN_API'),
    }
    EMAIL_BACKEND = 'anymail.backends.mailgun.EmailBackend'

RESPA_ADMIN_USERNAME_LOGIN = env.bool(
    'RESPA_ADMIN_USERNAME_LOGIN', default=True)

RESPA_PAYMENTS_ENABLED = env('RESPA_PAYMENTS_ENABLED')

# Dotted path to the active payment provider class, see payments.providers init.
# Example value: 'payments.providers.BamboraPayformProvider'
RESPA_PAYMENTS_PROVIDER_CLASS = env('RESPA_PAYMENTS_PROVIDER_CLASS')

# amount of minutes before orders in state "waiting" will be set to state "expired"
RESPA_PAYMENTS_PAYMENT_WAITING_TIME = env('RESPA_PAYMENTS_PAYMENT_WAITING_TIME')

# local_settings.py can be used to override environment-specific settings
# like database and email that differ between development and production.
local_settings_path = os.path.join(BASE_DIR, "local_settings.py")
if os.path.exists(local_settings_path):
    with open(local_settings_path) as fp:
        code = compile(fp.read(), local_settings_path, 'exec')
    exec(code, globals(), locals())

# If a secret key was not supplied from elsewhere, generate a random one
# and store it into a file called .django_secret.
if 'SECRET_KEY' not in locals():
    secret_file = os.path.join(BASE_DIR, '.django_secret')
    try:
        with open(secret_file) as f:
            SECRET_KEY = f.read().strip()
    except IOError:
        import random
        system_random = random.SystemRandom()
        try:
            SECRET_KEY = ''.join([system_random.choice('abcdefghijklmnopqrstuvwxyz0123456789!@#$%^&*(-_=+)') for i in range(64)])
            secret = open(secret_file, 'w')
            os.chmod(secret_file, 0o0600)
            secret.write(SECRET_KEY)
            secret.close()
        except IOError:
            Exception('Please create a %s file with random characters to generate your secret key!' % secret_file)


#
# Validate config
#
if DATABASES['default']['ENGINE'] != 'django.contrib.gis.db.backends.postgis':
    raise ImproperlyConfigured("Only postgis database backend is supported")<|MERGE_RESOLUTION|>--- conflicted
+++ resolved
@@ -99,18 +99,14 @@
 
 # Application definition
 INSTALLED_APPS = [
-<<<<<<< HEAD
     'tamusers',
-=======
-    'helusers',
     'resources',
->>>>>>> ff2be267
     'modeltranslation',
     'grappelli',
-    'helusers.apps.HelusersAdminConfig',
     'parler',
     'django.forms',
     'django.contrib.sites',
+    'django.contrib.admin',
     'django.contrib.auth',
     'django.contrib.contenttypes',
     'django.contrib.sessions',
