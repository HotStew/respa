import collections
import datetime
import logging

import arrow
import django_filters
import pytz
from arrow.parser import ParserError

from django import forms
from django.conf import settings
from django.db.models import OuterRef, Prefetch, Q, Subquery, Value
from django.db.models.functions import Coalesce, Least
from django.urls import reverse
from django.contrib.gis.db.models.functions import Distance
from django.contrib.gis.geos import Point
from django.contrib.auth import get_user_model

from resources.pagination import PurposePagination
from rest_framework import exceptions, filters, mixins, serializers, viewsets, response, status
from rest_framework.authentication import SessionAuthentication
from rest_framework.decorators import action
from guardian.core import ObjectPermissionChecker

from munigeo import api as munigeo_api
from resources.models import (
    AccessibilityValue, AccessibilityViewpoint, Purpose, Reservation, Resource, ResourceAccessibility,
    ResourceImage, ResourceType, ResourceEquipment, TermsOfUse, Equipment, ReservationMetadataSet,
    ResourceDailyOpeningHours, UnitAccessibility
)
from resources.models.resource import determine_hours_time_range

from ..auth import is_general_admin, is_staff
from .accessibility import ResourceAccessibilitySerializer
from .base import ExtraDataMixin, TranslatedModelSerializer, register_view, DRFFilterBooleanWidget
from .reservation import ReservationSerializer
from .unit import UnitSerializer
from .equipment import EquipmentSerializer
from rest_framework.settings import api_settings as drf_settings


logger = logging.getLogger(__name__)


def parse_query_time_range(params):
    times = {}
    for name in ('start', 'end'):
        if name not in params:
            continue
        try:
            times[name] = arrow.get(params[name]).to('utc').datetime
        except ParserError:
            raise exceptions.ParseError("'%s' must be a timestamp in ISO 8601 format" % name)

    if len(times):
        if 'start' not in times or 'end' not in times:
            raise exceptions.ParseError("You must supply both 'start' and 'end'")
        if times['end'] < times['start']:
            raise exceptions.ParseError("'end' must be after 'start'")

    return times


def get_resource_reservations_queryset(begin, end):
    qs = Reservation.objects.filter(begin__lte=end, end__gte=begin).current()
    qs = qs.order_by('begin').prefetch_related('catering_orders').select_related('user')
    return qs


class PurposeSerializer(TranslatedModelSerializer):
    class Meta:
        model = Purpose
        fields = ['name', 'parent', 'id']


class PurposeViewSet(viewsets.ReadOnlyModelViewSet):
    queryset = Purpose.objects.all()
    serializer_class = PurposeSerializer
    pagination_class = PurposePagination

    def get_queryset(self):
        user = self.request.user
        if is_staff(user) or is_general_admin(user):
            return self.queryset
        else:
            return self.queryset.filter(public=True)


register_view(PurposeViewSet, 'purpose')


class ResourceTypeSerializer(TranslatedModelSerializer):
    class Meta:
        model = ResourceType
        fields = ['name', 'main_type', 'id']


class ResourceTypeFilterSet(django_filters.FilterSet):
    resource_group = django_filters.Filter(field_name='resource__groups__identifier', lookup_expr='in',
                                           widget=django_filters.widgets.CSVWidget, distinct=True)

    class Meta:
        model = ResourceType
        fields = ('resource_group',)


class ResourceTypeViewSet(viewsets.ReadOnlyModelViewSet):
    queryset = ResourceType.objects.all()
    serializer_class = ResourceTypeSerializer
    filter_backends = (django_filters.rest_framework.DjangoFilterBackend,)
    filterset_class = ResourceTypeFilterSet


register_view(ResourceTypeViewSet, 'type')


class NestedResourceImageSerializer(TranslatedModelSerializer):
    url = serializers.SerializerMethodField()

    def get_url(self, obj):
        url = reverse('resource-image-view', kwargs={'pk': obj.pk})
        request = self.context.get('request')
        if request:
            return request.build_absolute_uri(url)

    class Meta:
        model = ResourceImage
        fields = ('url', 'type', 'caption')
        ordering = ('resource', 'sort_order')


class ResourceEquipmentSerializer(TranslatedModelSerializer):
    equipment = EquipmentSerializer()

    class Meta:
        model = ResourceEquipment
        fields = ('equipment', 'data', 'id', 'description')

    def to_representation(self, obj):
        # remove unnecessary nesting and aliases
        if 'equipment_cache' in self.context:
            obj.equipment = self.context['equipment_cache'][obj.equipment_id]
        ret = super().to_representation(obj)
        ret['name'] = ret['equipment']['name']
        ret['id'] = ret['equipment']['id']
        del ret['equipment']
        return ret


class TermsOfUseSerializer(TranslatedModelSerializer):
    class Meta:
        model = TermsOfUse
        fields = ('text',)


class ResourceSerializer(ExtraDataMixin, TranslatedModelSerializer, munigeo_api.GeoModelSerializer):
    purposes = PurposeSerializer(many=True)
    images = NestedResourceImageSerializer(many=True)
    equipment = ResourceEquipmentSerializer(many=True, read_only=True, source='resource_equipment')
    type = ResourceTypeSerializer()
    # FIXME: location field gets removed by munigeo
    location = serializers.SerializerMethodField()
    # FIXME: Enable available_hours when it's more performant
    # available_hours = serializers.SerializerMethodField()
    opening_hours = serializers.SerializerMethodField()
    reservations = serializers.SerializerMethodField()
    user_permissions = serializers.SerializerMethodField()
    supported_reservation_extra_fields = serializers.ReadOnlyField(source='get_supported_reservation_extra_field_names')
    required_reservation_extra_fields = serializers.ReadOnlyField(source='get_required_reservation_extra_field_names')
    is_favorite = serializers.SerializerMethodField()
    generic_terms = serializers.SerializerMethodField()
    # deprecated, backwards compatibility
    reservable_days_in_advance = serializers.ReadOnlyField(source='get_reservable_max_days_in_advance')
    reservable_max_days_in_advance = serializers.ReadOnlyField(source='get_reservable_max_days_in_advance')
    reservable_before = serializers.SerializerMethodField()
    reservable_min_days_in_advance = serializers.ReadOnlyField(source='get_reservable_min_days_in_advance')
    reservable_after = serializers.SerializerMethodField()

    def get_extra_fields(self, includes, context):
        """ Define extra fields that can be included via query parameters. Method from ExtraDataMixin."""
        extra_fields = {}
        if 'accessibility_summaries' in includes:
            extra_fields['accessibility_summaries'] = serializers.SerializerMethodField()
        if 'unit_detail' in includes:
            extra_fields['unit'] = UnitSerializer(read_only=True, context=context)
        return extra_fields

    def get_accessibility_summaries(self, obj):
        """ Get accessibility summaries for the resource. If data is missing for
        any accessibility viewpoints, unknown values are returned for those.
        """
        if 'accessibility_viewpoint_cache' in self.context:
            accessibility_viewpoints = self.context['accessibility_viewpoint_cache']
        else:
            accessibility_viewpoints = AccessibilityViewpoint.objects.all()
        summaries_by_viewpoint = {acc_s.viewpoint_id: acc_s for acc_s in obj.accessibility_summaries.all()}
        summaries = [
            summaries_by_viewpoint.get(
                vp.id,
                ResourceAccessibility(
                    viewpoint=vp, resource=obj, value=AccessibilityValue(value=AccessibilityValue.UNKNOWN_VALUE)))
            for vp in accessibility_viewpoints]
        return [ResourceAccessibilitySerializer(summary).data for summary in summaries]

    def get_user_permissions(self, obj):
        request = self.context.get('request', None)
        prefetched_user = self.context.get('prefetched_user', None)

        if request:
            user = prefetched_user or request.user

        return {
<<<<<<< HEAD
            'can_make_reservations': obj.can_make_reservations(request.user) if request else False,
            'can_ignore_opening_hours': obj.can_ignore_opening_hours(request.user) if request else False,
            'is_admin': obj.is_admin(request.user) if request else False,
            'can_bypass_payment': obj.can_bypass_payment(request.user) if request else False,
=======
            'can_make_reservations': obj.can_make_reservations(user) if request else False,
            'can_ignore_opening_hours': obj.can_ignore_opening_hours(user) if request else False,
            'is_admin': obj.is_admin(user) if request else False,
            'is_manager': obj.is_manager(user) if request else False,
            'is_viewer': obj.is_viewer(user) if request else False,
            'can_bypass_payment': obj.can_bypass_payment(user) if request else False,
>>>>>>> 49d8bcdb
        }

    def get_is_favorite(self, obj):
        request = self.context.get('request', None)
        return request.user in obj.favorited_by.all()

    def get_generic_terms(self, obj):
        data = TermsOfUseSerializer(obj.generic_terms).data
        return data['text']

    def get_reservable_before(self, obj):
        request = self.context.get('request')
        prefetched_user = self.context.get('prefetched_user', None)

        user = None
        if request:
            user = prefetched_user or request.user

        if user and obj.is_admin(user):
            return None
        else:
            return obj.get_reservable_before()

    def get_reservable_after(self, obj):
        request = self.context.get('request')
        prefetched_user = self.context.get('prefetched_user', None)

        user = None
        if request:
            user = prefetched_user or request.user

        if user and obj.is_admin(user):
            return None
        else:
            return obj.get_reservable_after()

    def to_representation(self, obj):
        # we must parse the time parameters before serializing
        self.parse_parameters()
        if isinstance(obj, dict):
            # resource is already serialized
            return obj

        # We cache the metadata objects to save on SQL roundtrips
        if 'reservation_metadata_set_cache' in self.context:
            set_id = obj.reservation_metadata_set_id
            if set_id:
                obj.reservation_metadata_set = self.context['reservation_metadata_set_cache'][set_id]
        ret = super().to_representation(obj)
        if hasattr(obj, 'distance'):
            if obj.distance is not None:
                ret['distance'] = int(obj.distance.m)
            elif obj.unit_distance is not None:
                ret['distance'] = int(obj.unit_distance.m)

        return ret

    def get_location(self, obj):
        if obj.location is not None:
            return obj.location
        return obj.unit.location

    def parse_parameters(self):
        """
        Parses request time parameters for serializing available_hours, opening_hours
        and reservations
        """

        params = self.context['request'].query_params
        times = parse_query_time_range(params)

        if 'duration' in params:
            try:
                times['duration'] = int(params['duration'])
            except ValueError:
                raise exceptions.ParseError("'duration' must be supplied as an integer")

        if 'during_closing' in params:
            during_closing = params['during_closing'].lower()
            if during_closing == 'true' or during_closing == 'yes' or during_closing == '1':
                times['during_closing'] = True

        if len(times):
            self.context.update(times)

    def get_opening_hours(self, obj):
        if 'start' in self.context:
            start = self.context['start']
            end = self.context['end']
        else:
            start = None
            end = None

        hours_cache = self.context.get('opening_hours_cache', {}).get(obj.id)
        hours_by_date = obj.get_opening_hours(start, end, opening_hours_cache=hours_cache)

        ret = []
        for x in sorted(hours_by_date.items()):
            d = collections.OrderedDict(date=x[0].isoformat())
            if len(x[1]):
                d.update(x[1][0])
            ret.append(d)
        return ret

    def get_reservations(self, obj):
        if 'start' not in self.context:
            return None

        if 'reservations_cache' in self.context:
            rv_list = self.context['reservations_cache'].get(obj.id, [])
            for rv in rv_list:
                rv.resource = obj
        else:
            rv_list = get_resource_reservations_queryset(self.context['start'], self.context['end'])
            rv_list = rv_list.filter(resource=obj)

        rv_list = list(rv_list)
        if not rv_list:
            return []

        rv_ser_list = ReservationSerializer(rv_list, many=True, context=self.context).data
        return rv_ser_list

    class Meta:
        model = Resource
        exclude = ('reservation_requested_notification_extra', 'reservation_confirmed_notification_extra',
                   'access_code_type', 'reservation_metadata_set')


class ResourceDetailsSerializer(ResourceSerializer):
    unit = UnitSerializer()


class ResourceInlineSerializer(ResourceDetailsSerializer):
    """
    Serializer that has a limited set of fields in order to avoid
    performance issues. Used by .reservation.ReservationSerializer,
    when request has 'include=resource_detail` parameter.

    Before including any other fields here make sure that the view
    which will call this serializer has optimized queryset, i.e. it
    selects/prefetches related fields.
    """
    class Meta:
        model = Resource
        fields = ('id', 'name', 'unit', 'location')


class ParentFilter(django_filters.Filter):
    """
    Filter that also checks the parent field
    """

    def filter(self, qs, value):
        child_matches = super().filter(qs, value)
        self.field_name = self.field_name.replace('__id', '__parent__id')
        parent_matches = super().filter(qs, value)
        return child_matches | parent_matches


class ParentCharFilter(ParentFilter):
    field_class = forms.CharField


class ResourceOrderingFilter(django_filters.OrderingFilter):
    """
    Resource ordering with added capabilities for Accessibility data.
    """

    def filter(self, qs, value):
        if value and ('accessibility' in value or '-accessibility' in value):
            viewpoint_id = self.parent.data.get('accessibility_viewpoint')
            try:
                accessibility_viewpoint = AccessibilityViewpoint.objects.get(id=viewpoint_id)
            except AccessibilityViewpoint.DoesNotExist:
                accessibility_viewpoint = AccessibilityViewpoint.objects.first()
            if accessibility_viewpoint is None:
                logging.error('Accessibility Viewpoints are not imported from Accessibility database')
                value = [val for val in value if val != 'accessibility' and val != '-accessibility']
                return super().filter(qs, value)

            # annotate the queryset with accessibility priority from selected viewpoint.
            # use the worse value of the resource and unit accessibilities.
            # missing accessibility data is considered same priority as UNKNOWN.
            resource_accessibility_summary = ResourceAccessibility.objects.filter(
                resource_id=OuterRef('pk'), viewpoint_id=accessibility_viewpoint.id)
            resource_accessibility_order = Subquery(resource_accessibility_summary.values('order')[:1])
            unit_accessibility_summary = UnitAccessibility.objects.filter(
                unit_id=OuterRef('unit_id'), viewpoint_id=accessibility_viewpoint.id)
            unit_accessibility_order = Subquery(unit_accessibility_summary.values('order')[:1])
            qs = qs.annotate(
                accessibility_priority=Least(
                    Coalesce(resource_accessibility_order, Value(AccessibilityValue.UNKNOWN_ORDERING)),
                    Coalesce(unit_accessibility_order, Value(AccessibilityValue.UNKNOWN_ORDERING))
                )
            ).prefetch_related('accessibility_summaries')
        return super().filter(qs, value)


class ResourceFilterSet(django_filters.FilterSet):
    def __init__(self, *args, **kwargs):
        self.user = kwargs.pop('user')
        super().__init__(*args, **kwargs)

    purpose = ParentCharFilter(field_name='purposes__id', lookup_expr='iexact')
    type = django_filters.Filter(field_name='type__id', lookup_expr='in', widget=django_filters.widgets.CSVWidget)
    people = django_filters.NumberFilter(field_name='people_capacity', lookup_expr='gte')
    need_manual_confirmation = django_filters.BooleanFilter(field_name='need_manual_confirmation',
                                                            widget=DRFFilterBooleanWidget)
    is_favorite = django_filters.BooleanFilter(method='filter_is_favorite', widget=DRFFilterBooleanWidget)
    unit = django_filters.CharFilter(field_name='unit__id', lookup_expr='iexact')
    resource_group = django_filters.Filter(field_name='groups__identifier', lookup_expr='in',
                                           widget=django_filters.widgets.CSVWidget, distinct=True)
    equipment = django_filters.Filter(field_name='resource_equipment__equipment__id', lookup_expr='in',
                                      widget=django_filters.widgets.CSVWidget, distinct=True)
    available_between = django_filters.Filter(method='filter_available_between',
                                              widget=django_filters.widgets.CSVWidget)
    free_of_charge = django_filters.BooleanFilter(method='filter_free_of_charge',
                                                  widget=DRFFilterBooleanWidget)
    municipality = django_filters.Filter(field_name='unit__municipality_id', lookup_expr='in',
                                         widget=django_filters.widgets.CSVWidget, distinct=True)
    order_by = ResourceOrderingFilter(
        fields=(
            ('name_fi', 'resource_name_fi'),
            ('name_en', 'resource_name_en'),
            ('name_sv', 'resource_name_sv'),
            ('unit__name_fi', 'unit_name_fi'),
            ('unit__name_en', 'unit_name_en'),
            ('unit__name_sv', 'unit_name_sv'),
            ('type__name_fi', 'type_name_fi'),
            ('type__name_en', 'type_name_en'),
            ('type__name_sv', 'type_name_sv'),
            ('people_capacity', 'people_capacity'),
            ('accessibility_priority', 'accessibility'),
        ),
    )

    def filter_is_favorite(self, queryset, name, value):
        if not self.user.is_authenticated:
            if value:
                return queryset.none()
            else:
                return queryset

        if value:
            return queryset.filter(favorited_by=self.user)
        else:
            return queryset.exclude(favorited_by=self.user)

    def filter_free_of_charge(self, queryset, name, value):
        qs = Q(min_price_per_hour__lte=0) | Q(min_price_per_hour__isnull=True)
        if value:
            return queryset.filter(qs)
        else:
            return queryset.exclude(qs)

    def _deserialize_datetime(self, value):
        try:
            return arrow.get(value).datetime
        except ParserError:
            raise exceptions.ParseError("'%s' must be a timestamp in ISO 8601 format" % value)

    def filter_available_between(self, queryset, name, value):
        if len(value) < 2 or len(value) > 3:
            raise exceptions.ParseError('available_between takes two or three comma-separated values.')

        available_start = self._deserialize_datetime(value[0])
        available_end = self._deserialize_datetime(value[1])

        if available_start.date() != available_end.date():
            raise exceptions.ParseError('available_between timestamps must be on the same day.')
        overlapping_reservations = Reservation.objects.filter(
            resource__in=queryset, end__gt=available_start, begin__lt=available_end
        ).current()

        if len(value) == 2:
            return self._filter_available_between_whole_range(
                queryset, overlapping_reservations, available_start, available_end
            )
        else:
            try:
                period = datetime.timedelta(minutes=int(value[2]))
            except ValueError:
                raise exceptions.ParseError('available_between period must be an integer.')
            return self._filter_available_between_with_period(
                queryset, overlapping_reservations, available_start, available_end, period
            )

    def _filter_available_between_whole_range(self, queryset, reservations, available_start, available_end):
        # exclude resources that have reservation(s) overlapping with the available_between range
        queryset = queryset.exclude(reservations__in=reservations)
        closed_resource_ids = {
            resource.id
            for resource in queryset
            if not self._is_resource_open(resource, available_start, available_end)
        }

        return queryset.exclude(id__in=closed_resource_ids)

    @staticmethod
    def _is_resource_open(resource, start, end):
        opening_hours = resource.get_opening_hours(start, end)
        if len(opening_hours) > 1:
            # range spans over multiple days, assume resources aren't open all night and skip the resource
            return False

        hours = next(iter(opening_hours.values()))[0]  # assume there is only one hours obj per day
        if not hours['opens'] and not hours['closes']:
            return False

        start_too_early = hours['opens'] and start < hours['opens']
        end_too_late = hours['closes'] and end > hours['closes']
        if start_too_early or end_too_late:
            return False

        return True

    def _filter_available_between_with_period(self, queryset, reservations, available_start, available_end, period):
        reservations = reservations.order_by('begin').select_related('resource')

        reservations_by_resource = collections.defaultdict(list)
        for reservation in reservations:
            reservations_by_resource[reservation.resource_id].append(reservation)

        available_resources = set()

        hours_qs = ResourceDailyOpeningHours.objects.filter(
            open_between__overlap=(available_start, available_end, '[)'))

        # check the resources one by one to determine which ones have open slots
        for resource in queryset.prefetch_related(None).prefetch_related(
                Prefetch('opening_hours', queryset=hours_qs, to_attr='prefetched_opening_hours')):
            reservations = reservations_by_resource[resource.id]

            if self._is_resource_available(resource, available_start, available_end, reservations, period):
                available_resources.add(resource.id)

        return queryset.filter(id__in=available_resources)

    @staticmethod
    def _is_resource_available(resource, available_start, available_end, reservations, period):
        opening_hours = resource.get_opening_hours(available_start, available_end, resource.prefetched_opening_hours)
        hours = next(iter(opening_hours.values()))[0]  # assume there is only one hours obj per day

        if not (hours['opens'] or hours['closes']):
            return False

        current = max(available_start, hours['opens']) if hours['opens'] is not None else available_start
        end = min(available_end, hours['closes']) if hours['closes'] is not None else available_end

        if current >= end:
            # the resource is already closed
            return False

        if not reservations:
            # the resource has no reservations, just check if the period fits in the resource's opening times
            if end - current >= period:
                return True
            return False

        # try to find an open slot between reservations and opening / closing times.
        # start from period start time or opening time depending on which one is earlier.
        for reservation in reservations:
            if reservation.end <= current:
                # this reservation is in the past
                continue
            if reservation.begin - current >= period:
                # found an open slot before the reservation currently being examined
                return True
            if reservation.end > end:
                # the reservation currently being examined ends after the period or closing time,
                # so no free slots
                return False
            # did not find an open slot before the reservation currently being examined,
            # proceed to next reservation
            current = reservation.end
        else:
            # all reservations checked and no free slot found, check if there is a free slot after the last
            # reservation
            if end - reservation.end >= period:
                return True

        return False

    class Meta:
        model = Resource
        fields = ['purpose', 'type', 'people', 'need_manual_confirmation', 'is_favorite', 'unit', 'available_between', 'min_price_per_hour']


class ResourceFilterBackend(filters.BaseFilterBackend):
    """
    Make request user available in the filter set.
    """

    def filter_queryset(self, request, queryset, view):
        accessibility_filtering = request.query_params.get('order_by', None) == 'accessibility'
        viewpoint_defined = 'accessibility_viewpoint' in request.query_params
        if accessibility_filtering and not viewpoint_defined:
            error_message = "'accessibility_viewpoint' must be defined when ordering by accessibility"
            raise exceptions.ParseError(error_message)

        return ResourceFilterSet(request.query_params, queryset=queryset, user=request.user).qs


class LocationFilterBackend(filters.BaseFilterBackend):
    """
    Filters based on resource (or resource unit) location.
    """

    def filter_queryset(self, request, queryset, view):
        query_params = request.query_params
        if 'lat' not in query_params and 'lon' not in query_params:
            return queryset

        try:
            lat = float(query_params['lat'])
            lon = float(query_params['lon'])
        except ValueError:
            raise exceptions.ParseError("'lat' and 'lon' need to be floating point numbers")
        point = Point(lon, lat, srid=4326)
        queryset = queryset.annotate(distance=Distance('location', point))
        queryset = queryset.annotate(unit_distance=Distance('unit__location', point))
        queryset = queryset.order_by('distance', 'unit_distance')

        if 'distance' in query_params:
            try:
                distance = float(query_params['distance'])
                if not distance > 0:
                    raise ValueError()
            except ValueError:
                raise exceptions.ParseError("'distance' needs to be a floating point number")
            q = Q(location__distance_lte=(point, distance)) | Q(unit__location__distance_lte=(point, distance))
            queryset = queryset.filter(q)
        return queryset


class ResourceCacheMixin:
    def _preload_opening_hours(self, times):
        # We have to evaluate the query here to make sure all the
        # resources are on the same timezone. In case of different
        # time zones, we skip this optimization.
        time_zone = None
        hours_by_resource = {}
        for resource in self._page:
            if time_zone:
                if resource.unit.time_zone != time_zone:
                    return None
            else:
                time_zone = resource.unit.time_zone
            hours_by_resource[resource.id] = []
        if not time_zone:
            return None

        begin, end = determine_hours_time_range(times.get('start'), times.get('end'), pytz.timezone(time_zone))
        hours = ResourceDailyOpeningHours.objects.filter(
            resource__in=self._page, open_between__overlap=(begin, end, '[)')
        )
        for obj in hours:
            hours_by_resource[obj.resource_id].append(obj)
        return hours_by_resource

    def _preload_reservations(self, times):
        qs = get_resource_reservations_queryset(times['start'], times['end'])
        reservations = qs.filter(resource__in=self._page)
        reservations_by_resource = {}
        for rv in reservations:
            rv_list = reservations_by_resource.setdefault(rv.resource_id, [])
            rv_list.append(rv)
        return reservations_by_resource

    def _preload_permissions(self):
        units = set()
        resource_groups = set()
        checker = ObjectPermissionChecker(self.request.user)
        for res in self._page:
            units.add(res.unit)
            for g in res.groups.all():
                resource_groups.add(g)
            res._permission_checker = checker

        if units:
            checker.prefetch_perms(units)
        if resource_groups:
            checker.prefetch_perms(resource_groups)

    def _get_cache_context(self):
        context = {}

        equipment_list = Equipment.objects.filter(resource_equipment__resource__in=self._page).distinct().\
            select_related('category').prefetch_related('aliases')
        equipment_cache = {x.id: x for x in equipment_list}

        context['equipment_cache'] = equipment_cache
        set_list = ReservationMetadataSet.objects.all().prefetch_related('supported_fields', 'required_fields')
        context['reservation_metadata_set_cache'] = {x.id: x for x in set_list}

        times = parse_query_time_range(self.request.query_params)
        if times:
            context['reservations_cache'] = self._preload_reservations(times)
        context['opening_hours_cache'] = self._preload_opening_hours(times)

        context['accessibility_viewpoint_cache'] = AccessibilityViewpoint.objects.all()

        self._preload_permissions()

        return context


class ResourceListViewSet(munigeo_api.GeoModelAPIView, mixins.ListModelMixin,
                          viewsets.GenericViewSet, ResourceCacheMixin):
    queryset = Resource.objects.select_related('generic_terms', 'unit', 'type', 'reservation_metadata_set')
    queryset = queryset.prefetch_related('favorited_by', 'resource_equipment', 'resource_equipment__equipment',
                                         'purposes', 'images', 'purposes', 'groups')
    if settings.RESPA_PAYMENTS_ENABLED:
        queryset = queryset.prefetch_related('products')
    filter_backends = (filters.SearchFilter, ResourceFilterBackend, LocationFilterBackend)
    search_fields = ('name_fi', 'description_fi', 'unit__name_fi',
                     'name_sv', 'description_sv', 'unit__name_sv',
                     'name_en', 'description_en', 'unit__name_en')
    serializer_class = ResourceSerializer
    authentication_classes = (
        list(drf_settings.DEFAULT_AUTHENTICATION_CLASSES) +
        [SessionAuthentication])

    def get_serializer_class(self):
        if settings.RESPA_PAYMENTS_ENABLED:
            from payments.api.resource import PaymentsResourceSerializer  # noqa
            return PaymentsResourceSerializer
        else:
            return ResourceSerializer

    def get_serializer(self, page, *args, **kwargs):
        self._page = page
        return super().get_serializer(page, *args, **kwargs)

    def get_serializer_context(self):
        context = super().get_serializer_context()
        context.update(self._get_cache_context())

        request_user = self.request.user
        if request_user.is_authenticated:
            prefetched_user = get_user_model().objects.prefetch_related('unit_authorizations', 'unit_group_authorizations__subject__members').\
                get(pk=request_user.pk)

            context['prefetched_user'] = prefetched_user

        return context

    def get_queryset(self):
        return self.queryset.visible_for(self.request.user)


class ResourceViewSet(munigeo_api.GeoModelAPIView, mixins.RetrieveModelMixin,
                      viewsets.GenericViewSet, ResourceCacheMixin):
    queryset = ResourceListViewSet.queryset

    def get_serializer_class(self):
        if settings.RESPA_PAYMENTS_ENABLED:
            from payments.api.resource import PaymentsResourceDetailsSerializer  # noqa
            return PaymentsResourceDetailsSerializer
        else:
            return ResourceDetailsSerializer

    def get_serializer(self, page, *args, **kwargs):
        self._page = [page]
        return super().get_serializer(page, *args, **kwargs)

    def get_serializer_context(self):
        context = super().get_serializer_context()
        context.update(self._get_cache_context())
        return context

    def get_queryset(self):
        return self.queryset.visible_for(self.request.user)

    def _set_favorite(self, request, value):
        resource = self.get_object()
        user = request.user

        exists = user.favorite_resources.filter(id=resource.id).exists()
        if value:
            if not exists:
                user.favorite_resources.add(resource)
                return response.Response(status=status.HTTP_201_CREATED)
            else:
                return response.Response(status=status.HTTP_304_NOT_MODIFIED)
        else:
            if exists:
                user.favorite_resources.remove(resource)
                return response.Response(status=status.HTTP_204_NO_CONTENT)
            else:
                return response.Response(status=status.HTTP_304_NOT_MODIFIED)

    @action(detail=True, methods=['post'])
    def favorite(self, request, pk=None):
        return self._set_favorite(request, True)

    @action(detail=True, methods=['post'])
    def unfavorite(self, request, pk=None):
        return self._set_favorite(request, False)


register_view(ResourceListViewSet, 'resource')
register_view(ResourceViewSet, 'resource')<|MERGE_RESOLUTION|>--- conflicted
+++ resolved
@@ -210,19 +210,12 @@
             user = prefetched_user or request.user
 
         return {
-<<<<<<< HEAD
-            'can_make_reservations': obj.can_make_reservations(request.user) if request else False,
-            'can_ignore_opening_hours': obj.can_ignore_opening_hours(request.user) if request else False,
-            'is_admin': obj.is_admin(request.user) if request else False,
-            'can_bypass_payment': obj.can_bypass_payment(request.user) if request else False,
-=======
             'can_make_reservations': obj.can_make_reservations(user) if request else False,
             'can_ignore_opening_hours': obj.can_ignore_opening_hours(user) if request else False,
             'is_admin': obj.is_admin(user) if request else False,
             'is_manager': obj.is_manager(user) if request else False,
             'is_viewer': obj.is_viewer(user) if request else False,
             'can_bypass_payment': obj.can_bypass_payment(user) if request else False,
->>>>>>> 49d8bcdb
         }
 
     def get_is_favorite(self, obj):
