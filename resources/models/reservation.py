--- conflicted
+++ resolved
@@ -345,10 +345,6 @@
                 context['unit'] = self.resource.unit.name
             if self.can_view_access_code(user) and self.access_code:
                 context['access_code'] = self.access_code
-<<<<<<< HEAD
-            if self.resource.reservation_confirmed_notification_extra:
-                context['extra_content'] = self.resource.reservation_confirmed_notification_extra
-=======
 
             if notification_type == NotificationType.RESERVATION_CONFIRMED:
                 if self.resource.reservation_confirmed_notification_extra:
@@ -356,7 +352,6 @@
             elif notification_type == NotificationType.RESERVATION_REQUESTED:
                 if self.resource.reservation_requested_notification_extra:
                     context['extra_content'] = self.resource.reservation_requested_notification_extra
->>>>>>> 3a943a2d
 
             # Get last main and ground plan images. Normally there shouldn't be more than one of each
             # of those images.
